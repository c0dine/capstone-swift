--- conflicted
+++ resolved
@@ -259,15 +259,7 @@
             if let vas = op.vectorArrangementSpecifier {
                 print("\t\t\tVector Arrangement Specifier: 0x\(hex(vas.rawValue))")
             }
-<<<<<<< HEAD
-            
-=======
-
-            if let vess = op.vectorElementSizeSpecifier {
-                print("\t\t\tVector Element Size Specifier: \(vess.rawValue)")
-            }
-
->>>>>>> a260d3c5
+
             if let vectorIndex = op.vectorIndex {
                 print("\t\t\tVector Index: \(vectorIndex)")
             }
@@ -852,18 +844,18 @@
         guard hasDetail else {
             return
         }
-        
+
         let registerName = { (reg: Mos65xxReg) -> String in
             cs.name(ofRegister: reg)!
         }
-        
+
         print("\taddress mode: \(addressingMode!)")
         print("\tmodifies flags: \(modifiesFlags!)")
-        
-        if operands.count > 0 {
-            print("\top_count: \(operands.count)")
-        }
-        
+
+        if operands.count > 0 {
+            print("\top_count: \(operands.count)")
+        }
+
         for (i, op) in operands.enumerated() {
             switch op.type {
             case .invalid:
@@ -876,7 +868,7 @@
                 print("\t\toperands[\(i)].type: MEM = 0x\(hex(op.address!))")
             }
         }
-        
+
         print()
     }
 }
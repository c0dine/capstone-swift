import Ccapstone

extension Arm64Instruction: OperandContainer {
    /// Condition code
    /// nil when detail mode is off, or instruction has no condition code
    public var conditionCode: Arm64Cc! {
        optionalEnumCast(detail?.arm64.cc, ignoring: ARM64_CC_INVALID)
    }

    /// Does this instruction update flags?
    /// nil when detail mode is off
    public var updatesFlags: Bool! { detail?.arm64.update_flags }

    /// Does this instruction write-back?
    /// nil when detail mode is off
    public var writeBack: Bool! { detail?.arm64.writeback }

    public var operands: [Operand] {
        let operands: [cs_arm64_op] = readDetailsArray(array: detail?.arm64.operands, size: detail?.arm64.op_count)
        return operands.map({ Operand(op: $0, ins: instruction) })
    }

    public struct Operand: InstructionOperand {
        internal var op: cs_arm64_op
        internal var ins: Arm64Ins

        public var type: Arm64Op { enumCast(op.type) }

        /// Operand access mode
        public var access: Access { enumCast(op.access) }

        /// Vector Index for some vector operands
        public var vectorIndex: Int! {
            guard op.vector_index != -1 else {
                return nil
            }
            return numericCast(op.vector_index)
        }

        /// Vector Arrangement Specifier
        public var vectorArrangementSpecifier: Arm64Vas! {
            optionalEnumCast(op.vas, ignoring: ARM64_VAS_INVALID)
        }
<<<<<<< HEAD
        
=======

        /// Vector Element Size Specifier
        public var vectorElementSizeSpecifier: Arm64Vess! {
            optionalEnumCast(op.vess, ignoring: ARM64_VESS_INVALID)
        }

>>>>>>> a260d3c5
        /// Shift for this operand
        public var shift: (type: Arm64Sft, value: UInt)! {
            guard op.shift.type != ARM64_SFT_INVALID else {
                return nil
            }
            return (type: enumCast(op.shift.type), value: numericCast(op.shift.value))
        }

        /// Extender type of this operand
        public var extender: Arm64Ext! {
            optionalEnumCast(op.ext, ignoring: ARM64_EXT_INVALID)
        }

        /// Operand value
        public var value: Arm64OperandValue {
            switch type {
            case .reg:
                return register
            case .imm, .cimm:
                return immediateValue
            case .mem:
                return memory
            case .fp:
                return doubleValue
            case .regMrs, .regMsr:
                return systemRegister
            case .pstate:
                return pState
            case .sys:
                switch ins {
                case .ic:
                    return ic
                case .dc:
                    return dc
                case .at:
                    return at
                case .tlbi:
                    return tlbi
                case .mrs, .msr:
                    return systemRegister
                default:
                    fatalError("Invalid arm64 instruction for type sys: \(ins)(\(ins.rawValue))")
                }
            case .prefetch:
                return pState
            case .barrier:
                return barrier
            default:
                // this shouldn't happen
                fatalError("Invalid arm64 operand type \(type.rawValue)")
            }
            return Int64(0)
        }

        /// Register value for REG operand
        public var register: Arm64Reg! {
            guard type == .reg else {
                return nil
            }
            return enumCast(op.reg)
        }
<<<<<<< HEAD
        
        /// System register for REG_MRS, REG_MSR and some SYS operands
=======

        /// System register for REG_MRS and REG_MSR operands
>>>>>>> a260d3c5
        public var systemRegister: Arm64Sysreg! {
            if type == .regMrs || type == .regMsr {
                return enumCast(op.reg)
            } else if type == .sys {
                return enumCast(op.sys)
            }
            return nil
        }

        /// Immediate value, or index for C-IMM or IMM operand
        public var immediateValue: Int64! {
            guard type == .imm || type == .cimm else {
                return nil
            }
            return op.imm
        }

        /// Floating point value for FP operand
        public var doubleValue: Double! {
            guard type == .fp else {
                return nil
            }
            return op.fp
        }

        /// base/index/displacement value for MEM operand.
        public var memory: Memory! {
            guard type == .mem else {
                return nil
            }
            return Memory(
                base: enumCast(op.mem.base),
                index: optionalEnumCast(op.mem.index, ignoring: ARM64_REG_INVALID),
                displacement: op.mem.disp
            )
        }

        /// PState field of MSR instruction.
        public var pState: Arm64Pstate! {
            guard type == .pstate else {
                return nil
            }
            return enumCast(op.pstate)
        }

        /// PRFM operation.
        public var prefetch: Arm64Prfm! {
            guard type == .prefetch else {
                return nil
            }
            return enumCast(op.prefetch)
        }

        /// Memory barrier operation (ISB/DMB/DSB instructions).
        public var barrier: Arm64Barrier! {
            guard type == .barrier else {
                return nil
            }
            return enumCast(op.barrier)
        }

        /// Operand for IC operation
        public var ic: Arm64Ic! {
            guard type == .sys && ins == .ic else {
                return nil
            }
            return enumCast(op.sys)
        }

        /// Operand for DC operation
        public var dc: Arm64Dc! {
            guard type == .sys && ins == .dc else {
                return nil
            }
            return enumCast(op.sys)
        }

        /// Operand for AT operation
        public var at: Arm64At! {
            guard type == .sys && ins == .at else {
                return nil
            }
            return enumCast(op.sys)
        }

        /// Operand for TLBI operation
        public var tlbi: Arm64Tlbi! {
            guard type == .sys && ins == .tlbi else {
                return nil
            }
            return enumCast(op.sys)
        }

        /// Instruction's operand referring to memory
        public struct Memory {
            /// Base register
            public let base: Arm64Reg
            /// Index register
            public let index: Arm64Reg?
            /// Displacement/offset value
            public let displacement: Int32
        }
    }
}

public protocol Arm64OperandValue {}
extension Arm64Reg: Arm64OperandValue {}
extension Arm64Sysreg: Arm64OperandValue {}
extension Int64: Arm64OperandValue {}
extension Double: Arm64OperandValue {}
extension Arm64Instruction.Operand.Memory: Arm64OperandValue {}
extension Arm64Pstate: Arm64OperandValue {}
extension Arm64Barrier: Arm64OperandValue {}
extension Arm64Ic: Arm64OperandValue {}
extension Arm64Dc: Arm64OperandValue {}
extension Arm64At: Arm64OperandValue {}
extension Arm64Tlbi: Arm64OperandValue {}

extension Arm64Ins: InstructionType {}<|MERGE_RESOLUTION|>--- conflicted
+++ resolved
@@ -41,16 +41,7 @@
         public var vectorArrangementSpecifier: Arm64Vas! {
             optionalEnumCast(op.vas, ignoring: ARM64_VAS_INVALID)
         }
-<<<<<<< HEAD
-        
-=======
-
-        /// Vector Element Size Specifier
-        public var vectorElementSizeSpecifier: Arm64Vess! {
-            optionalEnumCast(op.vess, ignoring: ARM64_VESS_INVALID)
-        }
-
->>>>>>> a260d3c5
+
         /// Shift for this operand
         public var shift: (type: Arm64Sft, value: UInt)! {
             guard op.shift.type != ARM64_SFT_INVALID else {
@@ -112,13 +103,8 @@
             }
             return enumCast(op.reg)
         }
-<<<<<<< HEAD
-        
+
         /// System register for REG_MRS, REG_MSR and some SYS operands
-=======
-
-        /// System register for REG_MRS and REG_MSR operands
->>>>>>> a260d3c5
         public var systemRegister: Arm64Sysreg! {
             if type == .regMrs || type == .regMsr {
                 return enumCast(op.reg)

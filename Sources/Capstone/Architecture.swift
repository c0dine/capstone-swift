--- conflicted
+++ resolved
@@ -65,12 +65,6 @@
 /// Ethereum Instruction
 public class EthereumInstruction: PlatformInstructionBase<EvmIns, EvmGrp> {}
 
-<<<<<<< HEAD
-=======
-/// MOS65xx Instruction
-public class Mos65xxInstruction: PlatformInstruction<Mos65xxIns, Mos65xxGrp, Mos65xxReg> {}
-
->>>>>>> 2621a73d
 public extension Architecture {
     /// The class for disassembled instructions used for this architecture.
     ///

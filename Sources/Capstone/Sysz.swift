import Ccapstone

extension SystemZInstruction: OperandContainer {
    /// Instruction operands.
    ///
    /// Empty when detail mode is off.
    public var operands: [Operand] {
        let operands: [cs_sysz_op] = readDetailsArray(array: detail?.sysz.operands, size: detail?.sysz.op_count)
        return operands.map({ Operand(op: $0) })
    }

    /// Condition code.
    ///
    /// `nil` when detail mode is off, or instruction has no condition code.
    public var conditionCode: SyszCc! { optionalEnumCast(detail?.sysz.cc, ignoring: SYSZ_CC_INVALID) }

    /// Operand for SystemZ instructions.
    ///
    /// The operand's value can be accessed by the `value` property, or by a property corresponding to the operand's type:
    /// - `register` or `registers` for `reg` operands.
    /// - `immediateValue` for `imm` operands.
    /// - `memory` for `mem` operands.
    public struct Operand: InstructionOperand {
        internal let op: cs_sysz_op

        /// Operand type.
        public var type: SyszOp { enumCast(op.type) }

        /// Operand value
        public var value: SyszOperandValue {
            switch type {
            case .imm:
                return immediateValue
            case .reg:
                return register
            case .acreg:
                return accessRegister
            case .mem:
                return memory
            default:
                fatalError("Invalid sysz operand type \(type.rawValue)")
            }
        }

        /// Register value for `reg` operand.
        ///
        /// `nil` when not an appropriate operand.
        public var register: SyszReg! {
            guard type == .reg else {
                return nil
            }
            return enumCast(op.reg)
        }

<<<<<<< HEAD
        /// Access register for acreg operand
        public var accessRegister: UInt8! {
            return numericCast(op.reg.rawValue)
        }

        /// Immediate value for immediate operand
=======
        /// Immediate value for `imm` operand.
        ///
        /// `nil` when not an appropriate operand.
>>>>>>> 2621a73d
        public var immediateValue: Int64! {
            guard type == .imm else {
                return nil
            }
            return op.imm
        }

        /// Base/index/length/displacement value for memory operand.
        ///
        /// `nil` when not an appropriate operand.
        public var memory: Memory! {
            guard type == .mem else {
                return nil
            }
            return Memory(
                base: enumCast(op.mem.base),
                index: optionalEnumCast(op.mem.index, ignoring: UInt8(SYSZ_REG_INVALID.rawValue)),
                length: op.mem.length,
                displacement: op.mem.disp)
        }

        /// Operand value referring to memory.
        public struct Memory {
            public let base: SyszReg
            public let index: SyszReg?
            /// BDLAddr operand.
            public let length: UInt64
            /// displacement/offset value.
            public let displacement: Int64
        }
    }
}

public protocol SyszOperandValue {}
extension SyszReg: SyszOperandValue {}
extension Int64: SyszOperandValue {}
extension UInt8: SyszOperandValue {}
extension SystemZInstruction.Operand.Memory: SyszOperandValue {}

extension SyszIns: InstructionType {}<|MERGE_RESOLUTION|>--- conflicted
+++ resolved
@@ -52,18 +52,16 @@
             return enumCast(op.reg)
         }
 
-<<<<<<< HEAD
-        /// Access register for acreg operand
+        /// Access register for `acreg` operand.
+        ///
+        /// `nil` when not an appropriate operand.
         public var accessRegister: UInt8! {
             return numericCast(op.reg.rawValue)
         }
 
-        /// Immediate value for immediate operand
-=======
         /// Immediate value for `imm` operand.
         ///
         /// `nil` when not an appropriate operand.
->>>>>>> 2621a73d
         public var immediateValue: Int64! {
             guard type == .imm else {
                 return nil
